import sys
import os
<<<<<<< HEAD
sys.path.append(os.getcwd())
=======
sys.path.insert(0, os.path.join(os.path.dirname(__file__), '..'))
>>>>>>> 64a0901f
from psikit import Psikit
from psikit import Sapt
import rdkit
import pytest


def test_read_from_smiles():
    pk = Psikit()
    pk.read_from_smiles("C")
    assert type(pk.mol) is rdkit.Chem.rdchem.Mol

def test_read_from_molfiles():
    pk = Psikit()
    pk.read_from_molfile("tests/test.mol")
    assert type(pk.mol) is rdkit.Chem.rdchem.Mol

def test_energy():
    pk = Psikit()
    pk.read_from_smiles("C")
    energy = pk.energy()
    assert pytest.approx(-40.19996313, 0.000000005) == energy

def test_energy_sto3g():
    pk = Psikit()
    pk.read_from_smiles("C")
    energy = pk.energy(basis_sets="scf/sto-3g")
    assert pytest.approx(-39.724747932, 0.000000005) == energy

def test_optimize():
    pk = Psikit()
    pk.read_from_smiles("C")
    energy = pk.optimize()
    assert pytest.approx(-40.20171733, 0.000000005) == energy<|MERGE_RESOLUTION|>--- conflicted
+++ resolved
@@ -1,10 +1,6 @@
 import sys
 import os
-<<<<<<< HEAD
-sys.path.append(os.getcwd())
-=======
 sys.path.insert(0, os.path.join(os.path.dirname(__file__), '..'))
->>>>>>> 64a0901f
 from psikit import Psikit
 from psikit import Sapt
 import rdkit
