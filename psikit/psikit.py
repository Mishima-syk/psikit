--- conflicted
+++ resolved
@@ -14,10 +14,6 @@
         self.psi4.set_num_threads(threads)
         self.wfn = None
         self.mol = None
-<<<<<<< HEAD
-        #self.psi4.core.initialize()
-=======
->>>>>>> 86f24895
 
     def read_from_smiles(self, smiles_str, opt=True):
         self.mol = Chem.MolFromSmiles(smiles_str)
